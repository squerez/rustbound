use std::env;
use std::process::Command;
use configparser::ini::Ini;

fn main() {
    let args: Vec<String> = env::args().collect();

    if args.len()< 2 {
        println!("It needs the directory of the project passed as an argument");
    }
    else{
        let cmdline;
        if cfg!(target_os = "windows"){
            cmdline = "cmd";
        }
        else{
            cmdline = "sh";
        }
        // Executing cargo build on directory~
        //let mut directory = "cd ".to_owned();
        
        let output =  Command::new(cmdline)
                            .arg(format!("cd {}", args[1]))
                            .arg("cargo build")
                            .output()
                            .expect("failed to execute process");

<<<<<<< HEAD
        println!("Executing in cmd:");
        println!("{}", output.status);
        println!("{}", String::from_utf8_lossy(&output.stdout));
    }
=======
    println!("{}", output.status);
    
    // Read configuration
    let mut config = Ini::new();
    let map = config.load("./conf/app_settings.ini");
    println!("{:?}", map);
>>>>>>> 2bf2f64a
}<|MERGE_RESOLUTION|>--- conflicted
+++ resolved
@@ -25,17 +25,13 @@
                             .output()
                             .expect("failed to execute process");
 
-<<<<<<< HEAD
         println!("Executing in cmd:");
         println!("{}", output.status);
         println!("{}", String::from_utf8_lossy(&output.stdout));
+
+        // Read configuration
+        let mut config = Ini::new();
+        let map = config.load("./conf/app_settings.ini");
+        println!("{:?}", map);
     }
-=======
-    println!("{}", output.status);
-    
-    // Read configuration
-    let mut config = Ini::new();
-    let map = config.load("./conf/app_settings.ini");
-    println!("{:?}", map);
->>>>>>> 2bf2f64a
 }